import { computed, Injectable } from '@angular/core';
import { patchState, signalState } from '@ngrx/signals';

import { BENCHMARK_CONSTANTS } from '../shared/benchmark-constants';
import { createYieldToUI } from '../shared/benchmark-utils';

/* eslint-disable @typescript-eslint/no-explicit-any */
@Injectable({ providedIn: 'root' })
export class NgRxSignalsBenchmarkService {
  // Narrow typing for performance.memory when available
  private static PerfWithMemory = {} as Performance & {
    memory?: { jsHeapSizeLimit: number; usedJSHeapSize: number };
  };

  private yieldToUI = createYieldToUI();
<<<<<<< HEAD
=======

  // --- Middleware Benchmarks (NgRx Signals - withHooks simulation) ---
  async runSingleMiddlewareBenchmark(operations: number): Promise<number> {
    const start = performance.now();
    const hook = (ctx: string, payload?: unknown) => {
      void ctx;
      void payload;
      let acc = 0;
      for (let i = 0; i < 10; i++) acc += i;
      return acc > -1;
    };

    for (let i = 0; i < operations; i++) hook('noop', i);
    return performance.now() - start;
  }

  async runMultipleMiddlewareBenchmark(
    middlewareCount: number,
    operations: number
  ): Promise<number> {
    const start = performance.now();
    const hooks = Array.from(
      { length: middlewareCount },
      () => (ctx: string, payload?: unknown) => {
        void ctx;
        void payload;
        let s = 0;
        for (let i = 0; i < 20; i++) s += i;
        return s > -1;
      }
    );

    for (let i = 0; i < operations; i++) hooks.forEach((h) => h('noop', i));
    return performance.now() - start;
  }

  async runConditionalMiddlewareBenchmark(operations: number): Promise<number> {
    const start = performance.now();
    const conditional = (ctx: string, payload?: unknown) => {
      void ctx;
      if ((payload as number) % 2 === 0) return true;
      let s = 0;
      for (let i = 0; i < 30; i++) s += i;
      return s > -1;
    };

    for (let i = 0; i < operations; i++) conditional('noop', i);
    return performance.now() - start;
  }

  // --- Async Workflows (lightweight simulations) ---
  async runAsyncWorkflowBenchmark(dataSize: number): Promise<number> {
    const start = performance.now();
    const ops = Math.min(
      dataSize,
      BENCHMARK_CONSTANTS.ITERATIONS.ASYNC_WORKFLOW
    );
    const promises: Promise<void>[] = [];
    for (let i = 0; i < ops; i++) {
      promises.push(new Promise((r) => setTimeout(r, 0)));
    }
    await Promise.all(promises);
    return performance.now() - start;
  }

  async runConcurrentAsyncBenchmark(concurrency: number): Promise<number> {
    const start = performance.now();
    const groups = Array.from(
      { length: concurrency },
      () => new Promise((r) => setTimeout(r, 0))
    );
    await Promise.all(groups);
    return performance.now() - start;
  }

  async runAsyncCancellationBenchmark(operations: number): Promise<number> {
    const start = performance.now();
    const timers: number[] = [];
    for (let i = 0; i < operations; i++) {
      timers.push(setTimeout(() => void 0, 10) as unknown as number);
    }
    // cancel half
    for (let i = 0; i < Math.floor(operations / 2); i++) {
      clearTimeout(timers[i]);
    }
    await new Promise((r) => setTimeout(r, 10));
    return performance.now() - start;
  }
>>>>>>> 3aa0f7fd

  async runDeepNestedBenchmark(
    dataSize: number,
    depth = BENCHMARK_CONSTANTS.DATA_GENERATION.NESTED_DEPTH
  ): Promise<number> {
    const createNested = (level: number): any =>
      level === 0
        ? { value: 0, data: 'test' }
        : { level: createNested(level - 1) };

    const state = signalState(createNested(depth));

    // Access deep to ensure signals are wired
    const deepAccess = computed(() => {
      let cur: any = state();
      for (let i = 0; i < depth; i++) cur = cur.level;
      return cur?.value;
    });
    // warm read
    deepAccess();

    const start = performance.now();
    // Match NgXs cap of 1000 iterations for fair comparison
    for (
      let i = 0;
      i < Math.min(dataSize, BENCHMARK_CONSTANTS.ITERATIONS.DEEP_NESTED);
      i++
    ) {
      // immutably patch deep path
      patchState(state, (s: any) => {
        const updateDeep = (obj: any, lvl: number): any =>
          lvl === 0
            ? { ...obj, value: i }
            : { ...obj, level: updateDeep(obj.level ?? {}, lvl - 1) };
        return updateDeep(s, depth - 1);
      });
    }
    return performance.now() - start;
  }

  async runArrayBenchmark(dataSize: number): Promise<number> {
    const state = signalState({
      items: Array.from({ length: dataSize }, (_, i) => ({
        id: i,
        value: Math.random() * 1000,
      })),
    });

    const start = performance.now();
    const updates = Math.min(
      BENCHMARK_CONSTANTS.ITERATIONS.ARRAY_UPDATES,
      dataSize
    );
    for (let i = 0; i < updates; i++) {
      const idx = i % dataSize;
      patchState(state, (s) => ({
        ...s,
        items: s.items.map((item, j) =>
          j === idx ? { ...item, value: Math.random() * 1000 } : item
        ),
      }));
    }
    return performance.now() - start;
  }

  async runComputedBenchmark(dataSize: number): Promise<number> {
    const state = signalState({
      value: 0,
      factors: Array.from(
        { length: BENCHMARK_CONSTANTS.DATA_GENERATION.FACTOR_COUNT },
        (_, i) => i + 1
      ),
    });

    const compute = computed(() => {
      const v = state().value;
      let acc = 0;
      for (const f of state().factors) acc += Math.sin(v * f) * Math.cos(f);
      return acc;
    });
    // warm
    compute();

    const start = performance.now();
    // Match NgXs cap of 500 iterations for fair comparison
    for (
      let i = 0;
      i < Math.min(dataSize, BENCHMARK_CONSTANTS.ITERATIONS.COMPUTED);
      i++
    ) {
      patchState(state, (s) => ({ ...s, value: i }));
      compute();
    }
    return performance.now() - start;
  }

  async runBatchUpdatesBenchmark(
    batches = BENCHMARK_CONSTANTS.ITERATIONS.BATCH_UPDATES,
    batchSize = BENCHMARK_CONSTANTS.ITERATIONS.BATCH_SIZE
  ): Promise<number> {
    const state = signalState({
      items: Array.from({ length: batchSize }, (_, i) => i),
    });
    const start = performance.now();
    for (let b = 0; b < batches; b++) {
      patchState(state, (s) => ({
        ...s,
        items: s.items.map((v) => (v + 1) | 0),
      }));
    }
    return performance.now() - start;
  }

  async runSelectorBenchmark(dataSize: number): Promise<number> {
    const state = signalState({
      items: Array.from({ length: dataSize }, (_, i) => ({
        id: i,
        flag: i % 2 === 0,
      })),
    });
    const selectEven = computed(
      () => state().items.filter((x) => x.flag).length
    );

    const start = performance.now();
    for (let i = 0; i < BENCHMARK_CONSTANTS.ITERATIONS.SELECTOR; i++) {
      selectEven();
    }
    return performance.now() - start;
  }

  async runSerializationBenchmark(dataSize: number): Promise<number> {
    const state = signalState({
      users: Array.from(
        {
          length: Math.max(
            BENCHMARK_CONSTANTS.DATA_SIZE_LIMITS.USER_SIMULATION.MIN,
            Math.min(
              BENCHMARK_CONSTANTS.DATA_SIZE_LIMITS.USER_SIMULATION.MAX,
              dataSize
            )
          ),
        },
        (_, i) => ({
          id: i,
          name: `User ${i}`,
          roles: i % 5 === 0 ? ['admin', 'user'] : ['user'],
          active: i % 3 === 0,
          meta: { createdAt: new Date(2020, 0, 1 + (i % 28)) },
        })
      ),
      settings: {
        theme: 'dark',
        flags: Object.fromEntries(
          Array.from({ length: 8 }, (_, j) => [j, j % 2 === 0])
        ) as Record<number, boolean>,
      },
    });

    // small churn to stabilize shape
    for (let i = 0; i < 10; i++) {
      const idx = i % state().users.length;
      patchState(state, (s) => ({
        ...s,
        users: s.users.map((u, j) =>
          j === idx ? { ...u, active: !u.active } : u
        ),
      }));
    }

    const t0 = performance.now();
    // Read current store state and stringify (matches other POJO stores)
    const plain = state();
    const t1 = performance.now();
    JSON.stringify({ data: plain });
    const t2 = performance.now();
    console.debug(
      '[NgRxSignals][serialization] toPlain(ms)=',
      (t1 - t0).toFixed(2),
      ' stringify(ms)=',
      (t2 - t1).toFixed(2)
    );
    return t2 - t0;
  }

  async runConcurrentUpdatesBenchmark(
    concurrency = BENCHMARK_CONSTANTS.ITERATIONS.ASYNC_WORKFLOW,
    updatesPerWorker = 200
  ): Promise<number> {
    const state = signalState({
      counters: Array.from({ length: concurrency }, () => ({ value: 0 })),
    });
    const start = performance.now();

    for (let u = 0; u < updatesPerWorker; u++) {
      for (let w = 0; w < concurrency; w++) {
        const target = w;
        patchState(state, (s) => ({
          ...s,
          counters: s.counters.map((c, i) =>
            i === target ? { value: (c.value + 1) | 0 } : c
          ),
        }));
      }
    }

    // consume
    if (state().counters[0].value === -1) console.log('noop');
    return performance.now() - start;
  }

  async runMemoryEfficiencyBenchmark(dataSize: number): Promise<number> {
    const itemsCount = Math.max(
      BENCHMARK_CONSTANTS.DATA_SIZE_LIMITS.ENTITY_COUNT.MIN,
      Math.min(BENCHMARK_CONSTANTS.DATA_SIZE_LIMITS.ENTITY_COUNT.MAX, dataSize)
    );
    const groups = Math.max(10, Math.min(200, Math.floor(itemsCount / 250)));

    const beforeMem =
      (performance as typeof NgRxSignalsBenchmarkService.PerfWithMemory).memory
        ?.usedJSHeapSize ?? null;

    const state = signalState({
      groups: Array.from({ length: groups }, (_, g) => ({
        id: g,
        items: Array.from(
          { length: Math.floor(itemsCount / groups) },
          (_, i) => ({
            id: g * 1_000_000 + i,
            score: (i * 13) % 997,
            tags: i % 7 === 0 ? ['hot', 'new'] : ['cold'],
          })
        ),
      })),
    });

    const start = performance.now();
    const touches = Math.max(100, Math.floor(itemsCount * 0.01));
    for (let t = 0; t < touches; t++) {
      const g = t % groups;
      const idx = t % state().groups[g].items.length;
      patchState(state, (s) => ({
        ...s,
        groups: s.groups.map((grp, gi) =>
          gi !== g
            ? grp
            : {
                ...grp,
                items: grp.items.map((it, ii) =>
                  ii !== idx
                    ? it
                    : {
                        ...it,
                        score: (it.score + 1) | 0,
                        tags:
                          (t &
                            BENCHMARK_CONSTANTS.YIELD_FREQUENCY
                              .MEMORY_EFFICIENCY) ===
                          0
                            ? it.tags.includes('hot')
                              ? ['cold']
                              : ['hot']
                            : it.tags,
                      }
                ),
              }
        ),
      }));
    }

    const duration = performance.now() - start;
    const afterMem =
      (performance as typeof NgRxSignalsBenchmarkService.PerfWithMemory).memory
        ?.usedJSHeapSize ?? null;
    if (beforeMem != null && afterMem != null) {
      const deltaMB = (afterMem - beforeMem) / (1024 * 1024);
      console.debug(
        '[NgRxSignals][memory] usedJSHeapSize ΔMB ~',
        deltaMB.toFixed(2)
      );
    }
    return duration;
  }

  async runDataFetchingBenchmark(): Promise<number> {
    // Simulate data fetching with NgRx SignalStore
    const state = signalState({
      users: [] as Array<{
        id: number;
        name: string;
        email: string;
        isActive: boolean;
        department: string;
        lastLogin: string;
      }>,
      filteredUsers: [] as Array<{
        id: number;
        name: string;
        email: string;
        isActive: boolean;
        department: string;
        lastLogin: string;
      }>,
      departmentGroups: {} as Record<
        string,
        Array<{
          id: number;
          name: string;
          email: string;
          isActive: boolean;
          department: string;
          lastLogin: string;
        }>
      >,
    });

    const beforeMem =
      (performance as typeof NgRxSignalsBenchmarkService.PerfWithMemory).memory
        ?.usedJSHeapSize ?? null;
    const start = performance.now();

    // Simulate fetching 1000 user records from API
    const users = Array.from(
      { length: BENCHMARK_CONSTANTS.ITERATIONS.DATA_FETCHING },
      (_, i) => ({
        id: i + 1,
        name: `User ${i + 1}`,
        email: `user${i + 1}@example.com`,
        isActive: Math.random() > 0.3,
        department: `Dept ${Math.floor(Math.random() * 10) + 1}`,
        lastLogin: new Date().toISOString(),
      })
    );

    // Update state with users
    patchState(state, { users });

    // Simulate filtering active users (realistic business logic)
    const activeUsers = users.filter((user) => user.isActive);
    patchState(state, { filteredUsers: activeUsers });

    // Simulate additional processing - group by department
    const departmentGroups = activeUsers.reduce((acc, user) => {
      if (!acc[user.department]) {
        acc[user.department] = [];
      }
      acc[user.department].push(user);
      return acc;
    }, {} as Record<string, typeof users>);

    // Update state with grouped data
    patchState(state, { departmentGroups });

    const duration = performance.now() - start;
    const afterMem =
      (performance as typeof NgRxSignalsBenchmarkService.PerfWithMemory).memory
        ?.usedJSHeapSize ?? null;
    if (beforeMem != null && afterMem != null) {
      const deltaMB = (afterMem - beforeMem) / (1024 * 1024);
      console.debug(
        '[NgRxSignals][DataFetching][memory] usedJSHeapSize ΔMB ~',
        deltaMB.toFixed(2)
      );
    }

    // consume to avoid DCE
    if (state.users().length === -1) console.log('noop');
    return duration;
  }

  async runRealTimeUpdatesBenchmark(): Promise<number> {
    // Simulate real-time updates with NgRx SignalStore
    const state = signalState({
      metrics: {
        activeUsers: 0,
        messagesPerSecond: 0,
        systemLoad: 0.0,
      },
      messages: [] as Array<{
        id: number;
        content: string;
        timestamp: number;
        priority: 'high' | 'normal';
      }>,
    });

    const beforeMem =
      (performance as typeof NgRxSignalsBenchmarkService.PerfWithMemory).memory
        ?.usedJSHeapSize ?? null;
    const start = performance.now();

    // Simulate 500 real-time metric updates
    for (let i = 0; i < BENCHMARK_CONSTANTS.ITERATIONS.REAL_TIME_UPDATES; i++) {
      const metrics = {
        activeUsers: Math.floor(Math.random() * 1000) + 100,
        messagesPerSecond: Math.floor(Math.random() * 50) + 10,
        systemLoad: Math.random() * 0.8 + 0.1,
      };

      patchState(state, { metrics });

      // Simulate incoming messages (like chat or notifications)
      if ((i & BENCHMARK_CONSTANTS.YIELD_FREQUENCY.DATA_FETCHING) === 0) {
        const newMessage = {
          id: i,
          content: `Real-time message ${i}`,
          timestamp: Date.now(),
          priority:
            Math.random() > 0.7 ? ('high' as const) : ('normal' as const),
        };
        patchState(state, (currentState) => ({
          messages: [...currentState.messages, newMessage],
        }));
      }

      // Yield occasionally to simulate real-time processing
    }

    const duration = performance.now() - start;
    const afterMem =
      (performance as typeof NgRxSignalsBenchmarkService.PerfWithMemory).memory
        ?.usedJSHeapSize ?? null;
    if (beforeMem != null && afterMem != null) {
      const deltaMB = (afterMem - beforeMem) / (1024 * 1024);
      console.debug(
        '[NgRxSignals][RealTimeUpdates][memory] usedJSHeapSize ΔMB ~',
        deltaMB.toFixed(2)
      );
    }

    // consume to avoid DCE
    if (state.metrics().activeUsers === -1) console.log('noop');
    return duration;
  }

  async runStateSizeScalingBenchmark(): Promise<number> {
    // Test performance with large state size (10,000 items)
    const state = signalState({
      largeDataset: [] as Array<{
        id: number;
        title: string;
        description: string;
        category: string;
        status: 'active' | 'inactive';
        metadata: {
          createdAt: string;
          tags: string[];
          score: number;
          lastModified?: string;
        };
      }>,
      activeItems: [] as Array<{
        id: number;
        title: string;
        description: string;
        category: string;
        status: 'active' | 'inactive';
        metadata: {
          createdAt: string;
          tags: string[];
          score: number;
          lastModified?: string;
        };
      }>,
      sortedItems: [] as Array<{
        id: number;
        title: string;
        description: string;
        category: string;
        status: 'active' | 'inactive';
        metadata: {
          createdAt: string;
          tags: string[];
          score: number;
          lastModified?: string;
        };
      }>,
    });

    const beforeMem =
      (performance as typeof NgRxSignalsBenchmarkService.PerfWithMemory).memory
        ?.usedJSHeapSize ?? null;
    const start = performance.now();

    // Create large dataset (10,000 items)
    const largeDataset = Array.from(
      { length: BENCHMARK_CONSTANTS.DATA_SIZE_LIMITS.LARGE_DATASET.MAX },
      (_, i) => ({
        id: i + 1,
        title: `Item ${i + 1}`,
        description: `Description for item ${
          i + 1
        } with some additional text to make it realistic`,
        category: `Category ${Math.floor(i / 100) + 1}`,
        status:
          Math.random() > 0.5 ? ('active' as const) : ('inactive' as const),
        metadata: {
          createdAt: new Date().toISOString(),
          tags: [`tag${i % 10}`, `tag${i % 7}`, `tag${i % 5}`],
          score: Math.random() * 100,
        },
      })
    );

    // Hydrate the large dataset
    patchState(state, { largeDataset });

    // Perform operations that would be common with large datasets
    // 1. Filter by status
    const activeItems = largeDataset.filter((item) => item.status === 'active');
    patchState(state, { activeItems });

    // 2. Sort by score (expensive operation)
    const sortedItems = [...activeItems].sort(
      (a, b) => b.metadata.score - a.metadata.score
    );
    patchState(state, { sortedItems });

    // 3. Update multiple items (batch update simulation)
    for (
      let i = 0;
      i < BENCHMARK_CONSTANTS.ITERATIONS.STATE_SIZE_SCALING;
      i++
    ) {
      const randomIndex = Math.floor(Math.random() * largeDataset.length);
      patchState(state, (currentState) => ({
        largeDataset: currentState.largeDataset.map((item, index) =>
          index === randomIndex
            ? {
                ...item,
                metadata: {
                  ...item.metadata,
                  score: Math.random() * 100,
                  lastModified: new Date().toISOString(),
                },
              }
            : item
        ),
      }));
    }

    const duration = performance.now() - start;
    const afterMem =
      (performance as typeof NgRxSignalsBenchmarkService.PerfWithMemory).memory
        ?.usedJSHeapSize ?? null;
    if (beforeMem != null && afterMem != null) {
      const deltaMB = (afterMem - beforeMem) / (1024 * 1024);
      console.debug(
        '[NgRxSignals][StateSizeScaling][memory] usedJSHeapSize ΔMB ~',
        deltaMB.toFixed(2)
      );
    }

    // consume to avoid DCE
    if (state.largeDataset().length === -1) console.log('noop');
    return duration;
  }
}<|MERGE_RESOLUTION|>--- conflicted
+++ resolved
@@ -13,8 +13,6 @@
   };
 
   private yieldToUI = createYieldToUI();
-<<<<<<< HEAD
-=======
 
   // --- Middleware Benchmarks (NgRx Signals - withHooks simulation) ---
   async runSingleMiddlewareBenchmark(operations: number): Promise<number> {
@@ -103,7 +101,6 @@
     await new Promise((r) => setTimeout(r, 10));
     return performance.now() - start;
   }
->>>>>>> 3aa0f7fd
 
   async runDeepNestedBenchmark(
     dataSize: number,
