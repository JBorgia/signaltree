--- conflicted
+++ resolved
@@ -9,8 +9,6 @@
 @Injectable({ providedIn: 'root' })
 export class ElfBenchmarkService {
   private yieldToUI = createYieldToUI();
-<<<<<<< HEAD
-=======
 
   // --- Middleware Benchmarks (Elf - operator/effect simulation) ---
   async runSingleMiddlewareBenchmark(operations: number): Promise<number> {
@@ -95,7 +93,6 @@
     await new Promise((r) => setTimeout(r, 10));
     return performance.now() - start;
   }
->>>>>>> 3aa0f7fd
 
   async runDeepNestedBenchmark(
     dataSize: number,
